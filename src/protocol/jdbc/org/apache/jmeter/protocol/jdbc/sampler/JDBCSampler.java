--- conflicted
+++ resolved
@@ -58,12 +58,7 @@
 	private static final String NULL_MARKER = 
 		JMeterUtils.getPropDefault("jdbcsampler.nullmarker","]NULL["); // $NON-NLS-1$
 
-<<<<<<< HEAD
-	public static final String QUERY = "query";
-	public static final String SELECT = "Select Statement";
-=======
 	private static final Map mapJdbcNameToInt;
->>>>>>> 468f6f96
 
     static {
         // based on e291. Getting the Name of a JDBC Type from javaalmanac.com
@@ -95,9 +90,6 @@
 	static final String AUTOCOMMIT_FALSE = "AutoCommit(false)"; // $NON-NLS-1$
 	static final String AUTOCOMMIT_TRUE  = "AutoCommit(true)"; // $NON-NLS-1$
 
-<<<<<<< HEAD
-	public String queryType = SELECT;
-=======
 	private String query = ""; // $NON-NLS-1$
 
 	private String dataSource = ""; // $NON-NLS-1$
@@ -124,7 +116,6 @@
 			return false;
 		}
 	};
->>>>>>> 468f6f96
 
 	/**
 	 * Creates a JDBCSampler.
@@ -161,15 +152,10 @@
 			// connection.
 			conn = pool.getConnection();
 
-<<<<<<< HEAD
-			// Based on query return value, get results
-			if (SELECT.equals(getQueryType())) {
-=======
             // Based on query return value, get results
             String _queryType = getQueryType();
             if (SELECT.equals(_queryType)) {
             	stmt = conn.createStatement();
->>>>>>> 468f6f96
 				ResultSet rs = null;
 				try {
 					rs = stmt.executeQuery(getQuery());
@@ -457,8 +443,6 @@
 	 */
 	public void setQueryType(String queryType) {
 		this.queryType = queryType;
-<<<<<<< HEAD
-=======
 	}
 
 	public String getQueryArguments() {
@@ -475,6 +459,5 @@
 
 	public void setQueryArgumentsTypes(String queryArgumentsType) {
 		this.queryArgumentsTypes = queryArgumentsType;
->>>>>>> 468f6f96
 	}
 }